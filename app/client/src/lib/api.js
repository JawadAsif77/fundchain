// =============================================================================
// API LAYER - FIXED (FULL VERSION - NO CONNECTION POOL)
// =============================================================================
import { supabase } from './supabase.js';

<<<<<<< HEAD
// Mock data imports (for fallback during development)
import { campaigns } from '../mock/campaigns.js';
import { milestones } from '../mock/milestones.js';
import { users } from '../mock/users.js';
import { investments } from '../mock/investments.js';
import { analyzeCampaignRisk } from '../services/riskAnalysis'

=======
// --- SESSION HELPERS ---
const ensureValidSession = async () => {
  try {
    const { data: { session }, error } = await supabase.auth.getSession();
    if (error || !session) {
      const { data: { session: refreshed }, error: refreshError } = await supabase.auth.refreshSession();
      if (refreshError) return null;
      return refreshed;
    }
    return session;
  } catch (error) { return null; }
};
>>>>>>> 52bcbde0

// --- REQUEST WRAPPERS (NO BLOCKING POOL) ---

// For public requests (no auth check needed)
export const withTimeoutPublic = async (promise, timeoutMs = 15000, retries = 1) => {
  for (let attempt = 0; attempt <= retries; attempt++) {
    let timer;
    try {
      const timeoutPromise = new Promise((_, reject) => {
        timer = setTimeout(() => reject(new Error('Request timeout')), timeoutMs);
      });
      const result = await Promise.race([promise, timeoutPromise]);
      clearTimeout(timer);
      return result;
    } catch (error) {
      clearTimeout(timer);
      if (attempt === retries) throw error;
      await new Promise(resolve => setTimeout(resolve, 1000 * (attempt + 1)));
    }
  }
};

// For authenticated requests
export const withTimeout = async (promise, timeoutMs = 15000, retries = 1) => {
  await ensureValidSession();
  
  for (let i = 0; i <= retries; i++) {
    let timer;
    try {
      const timeoutPromise = new Promise((_, reject) => {
        timer = setTimeout(() => reject(new Error('Request timeout')), timeoutMs);
      });
      
      const result = await Promise.race([promise, timeoutPromise]);
      clearTimeout(timer);
      return result;
    } catch (error) {
      clearTimeout(timer);
      
      // If auth error, refresh and retry
      if (error.message?.includes('JWT') || error.code === '401') {
        await supabase.auth.refreshSession();
      }
      
      if (i === retries) throw error;
      
      // Only retry on timeouts/network errors
      if (!error.message?.includes('timeout') && !error.message?.includes('connection')) {
        throw error;
      }
      
      await new Promise(resolve => setTimeout(resolve, 1000 * (i + 1)));
    }
  }
};

const requestCache = new Map();
export const clearRequestCache = () => requestCache.clear();

const dedupeRequest = async (key, requestFn, ttl = 2000) => { 
  if (requestCache.has(key)) return requestCache.get(key);
  const promise = requestFn().finally(() => setTimeout(() => requestCache.delete(key), ttl));
  requestCache.set(key, promise);
  return promise;
};

// =============================================================================
// USER API
// =============================================================================
export const userApi = {
  async getProfile(userId) {
    return dedupeRequest(`profile-${userId}`, async () => {
      const { data, error } = await withTimeout(
        supabase.from('users').select('*').eq('id', userId).single()
      );
      if (error) throw error;
      return { data };
    });
  },

  async updateProfile(userId, profileData) {
    const updates = { ...profileData, updated_at: new Date().toISOString() };
    const { data, error } = await withTimeout(
      supabase.from('users').update(updates).eq('id', userId).select('*').single()
    );
    if (error) throw error;
    return { data, error: null };
  },

  async checkUsernameAvailability(username) {
    if (!username) return { available: false };
    const { data, error } = await withTimeoutPublic(
      supabase.from('users').select('username').eq('username', username).maybeSingle()
    );
    if (error) return { available: false };
    return { available: !data };
  },

  async createUser(userData) {
    const { data, error } = await supabase.from('users').insert(userData).select('*').single();
    if (error) throw error;
    try {
      supabase.functions.invoke('create-user-wallet', { body: { userId: data.id } });
    } catch(e) { console.warn('Wallet creation trigger failed', e); }
    return { data };
  },

  async updateWalletAddress(userId, address) {
    const { data, error } = await supabase.from('users').update({ wallet_address: address }).eq('id', userId).select('*').single();
    if (error) throw error;
    return { data };
  }
};

// =============================================================================
// KYC API
// =============================================================================
export const kycApi = {
  async submitKyc(kycData) {
    const { data, error } = await withTimeout(
      supabase.from('user_verifications').upsert(kycData, { onConflict: 'user_id' }).select('*').single()
    );
    if (error) throw error;
    await supabase.from('users').update({ is_verified: 'pending' }).eq('id', kycData.user_id);
    return data;
  },

  async getKycStatus(userId) {
    const { data, error } = await withTimeout(
      supabase.from('user_verifications').select('*').eq('user_id', userId).maybeSingle()
    );
    if (error) throw error;
    return data;
  }
};

// =============================================================================
// COMPANY API
// =============================================================================
export const companyApi = {
  async createCompany(companyData) {
    const { data, error } = await supabase.from('companies').insert(companyData).select('*').single();
    if (error) throw error;
    return data;
  },
  async getUserCompanies(userId) {
    const { data, error } = await supabase.from('companies').select('*').eq('owner_id', userId);
    if (error) throw error;
    return data || [];
  }
};

// =============================================================================
// PROJECT API
// =============================================================================
export const projectApi = {
  async createProject(projectData) {
    const { data, error } = await supabase.from('projects').insert(projectData).select('*').single();
    if (error) throw error;
    return data;
  },
  async getAll() {
    const { data, error } = await supabase.from('projects')
      .select('*, companies(*), users!projects_creator_id_fkey(*)')
      .eq('status', 'active')
      .order('created_at', { ascending: false });
    if (error) throw error;
    return data || [];
  },
  async getUserProjects(userId) {
    let query = supabase.from('projects').select('*, companies(*)').order('created_at', { ascending: false });
    if (userId) query = query.eq('creator_id', userId);
    const { data, error } = await query;
    if (error) throw error;
    return data || [];
  }
};

// =============================================================================
// CAMPAIGN API
// =============================================================================
export const campaignApi = {
  async ensureCategoryByName(name) {
    if (!name) return null;
    const { data } = await supabase.from('categories').select('id').eq('name', name).maybeSingle();
    if (data) return data.id;
    const { data: newCat } = await supabase.from('categories').insert({ name }).select('id').single();
    return newCat?.id;
  },
  
  async createCampaign(form, creatorId) {
    try {
      let finalCreatorId = creatorId;
      if (!finalCreatorId) {
        const { data } = await supabase.auth.getUser();
        finalCreatorId = data?.user?.id;
      }
      const category_id = await this.ensureCategoryByName(form.category);
      const payload = { ...form, creator_id: finalCreatorId, category_id, status: 'pending_review' };
      const { data, error } = await supabase.from('campaigns').insert(payload).select('*').single();
      if (error) throw error;
      try {
        await analyzeCampaignRisk(data.id);
        console.log('AI risk analysis triggered');
      } catch (err) {
        console.error('Risk analysis failed:', err.message);
      }
      return { success: true, data };
    } catch (error) { return { success: false, error: error.message }; }
  },

  async getCampaigns(filters = {}) {
    let query = supabase.from('campaigns').select('*');
    if (filters.status) query = query.eq('status', filters.status || 'active');
    if (filters.search) query = query.ilike('title', `%${filters.search}%`);
    const { data, error } = await withTimeoutPublic(query);
    if (error) return { data: [], error: error.message };
    return { data: data || [], count: data?.length || 0 };
  },

  async getUserCampaigns(userId) {
    const { data, error } = await withTimeout(
      supabase.from('campaigns').select('*, categories(*)').eq('creator_id', userId)
    );
    if (error) throw error;
    return { success: true, data: data || [] };
  },

  async getCampaignBySlug(slug) {
    const { data, error } = await supabase.from('campaigns').select('*, categories(*)').eq('slug', slug).single();
    if (error) throw new Error('Not found');
    return { data };
  },
  
  async getMilestones(campaignId) {
    const { data, error } = await supabase.from('milestones').select('*').eq('campaign_id', campaignId).order('order_index');
    if (error) throw error;
    return { success: true, data: data || [] };
  }
};

// =============================================================================
// INVESTMENT API
// =============================================================================
export const investmentApi = {
  async getUserInvestments(userId) {
    const { data, error } = await withTimeout(
      supabase.from('investments').select('*, campaigns(*)').eq('investor_id', userId)
    );
    if (error) {
      // Fallback
      const { data: basic } = await supabase.from('investments').select('*').eq('investor_id', userId);
      return { data: basic || [] };
    }
    return { data: data || [] };
  }
};

// =============================================================================
// WALLET API
// =============================================================================
export const walletApi = {
  async getBalance() {
    const { data: auth } = await supabase.auth.getUser();
    if (!auth.user) return { success: false, balance: 0 };
    const { data, error } = await withTimeout(
      supabase.from('users').select('preferences').eq('id', auth.user.id).single()
    );
    if (error) return { success: true, balance: 0 };
    return { success: true, balance: Number(data?.preferences?.wallet_balance || 0) };
  },
  
  async topUp(amount) {
    const { data: auth } = await supabase.auth.getUser();
    if (!auth.user) return { success: false };
    
    const { data } = await supabase.from('users').select('preferences').eq('id', auth.user.id).single();
    const current = Number(data?.preferences?.wallet_balance || 0);
    const newBal = current + Number(amount);
    
    await supabase.from('users').update({ 
      preferences: { ...data?.preferences, wallet_balance: newBal } 
    }).eq('id', auth.user.id);
    
    return { success: true, balance: newBal };
  },

  async invest(campaignId, amount) {
    const { data: auth } = await supabase.auth.getUser();
    const uid = auth.user.id;
    
    const { data: u } = await supabase.from('users').select('preferences').eq('id', uid).single();
    const bal = Number(u?.preferences?.wallet_balance || 0);
    if (bal < amount) return { success: false, error: 'Insufficient funds' };
    
    const { data: inv, error } = await supabase.from('investments').insert({
      investor_id: uid, campaign_id: campaignId, amount, status: 'confirmed'
    }).select('*').single();
    
    if (error) return { success: false, error: error.message };
    
    await supabase.from('users').update({
      preferences: { ...u.preferences, wallet_balance: bal - amount }
    }).eq('id', uid);
    
    return { success: true, investment: inv };
  }
};

// =============================================================================
// MILESTONE & UTILITIES API (RESTORED)
// =============================================================================

export const milestoneApi = {
  async createMilestone(milestoneData) {
    const { data, error } = await supabase.from('milestones').insert(milestoneData).select().single();
    if (error) throw error;
    return { success: true, data };
  }
};

export const generateSlug = (title) => {
  return title.toLowerCase().replace(/[^a-z0-9]+/g, '-').replace(/(^-|-$)+/g, '');
};

export const validateMilestones = (milestones) => {
  if (!Array.isArray(milestones) || milestones.length === 0) {
    return { isValid: false, error: 'At least one milestone is required' };
  }
  const totalPercentage = milestones.reduce((sum, m) => sum + (parseFloat(m.payoutPercentage) || 0), 0);
  if (Math.abs(totalPercentage - 100) > 0.1) {
    return { isValid: false, error: `Total percentage must be 100% (current: ${totalPercentage.toFixed(1)}%)` };
  }
  return { isValid: true };
};

export const createProjectWithMilestones = async (projectData, milestones) => {
  try {
    const campaignRes = await campaignApi.createCampaign(projectData);
    if (!campaignRes.success || !campaignRes.data) throw new Error(campaignRes.error);
    const campaignId = campaignRes.data.id;

    await Promise.all(milestones.map((m, index) => 
      milestoneApi.createMilestone({
        campaign_id: campaignId,
        title: m.name,
        description: m.description,
        target_amount: (projectData.goalAmount * (m.payoutPercentage / 100)),
        order_index: index,
        is_completed: false
      })
    ));
    return { success: true, data: campaignRes.data };
  } catch (error) {
    return { success: false, error: error.message };
  }
};

export const getUserRoleStatus = async (userId) => {
  if (!userId) return { hasRole: false };
  const [p, k] = await Promise.all([
    supabase.from('users').select('role, is_verified').eq('id', userId).maybeSingle(),
    supabase.from('user_verifications').select('*').eq('user_id', userId).maybeSingle()
  ]);
  
  const role = p.data?.role || 'investor';
  const kycStatus = k.data?.verification_status === 'approved' ? 'approved' : 'pending';
  
  return { hasRole: !!p.data?.role, role, isKYCVerified: kycStatus === 'approved', companyData: k.data, success: true };
};

// =============================================================================
// ADMIN API (RESTORED)
// =============================================================================
export const adminApi = {
  async approveCampaign(campaignId) {
    const { data, error } = await supabase.from('campaigns')
      .update({ status: 'active', updated_at: new Date().toISOString() })
      .eq('id', campaignId).select().single();
    if (error) return { success: false, error: error.message };
    return { success: true, data };
  },
<<<<<<< HEAD
  async rejectCampaign(campaignId, reason = null) {
    try {
      const update = { status: 'cancelled', verified: false, updated_at: new Date().toISOString() };
      if (reason) update.external_links = { review_reason: reason };
      const { data, error } = await supabase
        .from('campaigns')
        .update(update)
        .eq('id', campaignId)
        .select('*')
        .single();
      if (error) throw error;
      return { success: true, data };
    } catch (error) {
      console.error('💥 Reject campaign error:', error);
      return { success: false, error: error.message };
    }
  },

  async setManualRiskLevel(campaignId, riskLevel) {
    try {
      console.log('🛡️ Admin: Setting manual risk level:', { campaignId, riskLevel });
      
      // Validate risk level
      if (!['low', 'medium', 'high'].includes(riskLevel)) {
        throw new Error('Invalid risk level. Must be low, medium, or high');
      }

      // Update campaign with manual risk override
      const { data, error } = await supabase
        .from('campaigns')
        .update({ 
          manual_risk_level: riskLevel,
          updated_at: new Date().toISOString() 
        })
        .eq('id', campaignId)
        .select('*')
        .single();
      
      if (error) throw error;
      
      console.log('✅ Manual risk level set successfully:', data);
      return { success: true, data };
    } catch (error) {
      console.error('💥 Set manual risk level error:', error);
      return { success: false, error: error.message };
    }
  },

  async clearManualRiskLevel(campaignId) {
    try {
      console.log('🛡️ Admin: Clearing manual risk override for campaign:', campaignId);
      
      // Remove manual override, return to AI analysis
      const { data, error } = await supabase
        .from('campaigns')
        .update({ 
          manual_risk_level: null,
          updated_at: new Date().toISOString() 
        })
        .eq('id', campaignId)
        .select('*')
        .single();
      
      if (error) throw error;
      
      console.log('✅ Manual risk override cleared:', data);
      return { success: true, data };
    } catch (error) {
      console.error('💥 Clear manual risk level error:', error);
      return { success: false, error: error.message };
    }
  }
};
=======
>>>>>>> 52bcbde0

  async rejectCampaign(campaignId, reason) {
    const { data, error } = await supabase.from('campaigns')
      .update({ status: 'rejected', updated_at: new Date().toISOString() })
      .eq('id', campaignId).select().single();
    if (error) return { success: false, error: error.message };
    return { success: true, data };
  }
};<|MERGE_RESOLUTION|>--- conflicted
+++ resolved
@@ -3,7 +3,6 @@
 // =============================================================================
 import { supabase } from './supabase.js';
 
-<<<<<<< HEAD
 // Mock data imports (for fallback during development)
 import { campaigns } from '../mock/campaigns.js';
 import { milestones } from '../mock/milestones.js';
@@ -11,8 +10,9 @@
 import { investments } from '../mock/investments.js';
 import { analyzeCampaignRisk } from '../services/riskAnalysis'
 
-=======
-// --- SESSION HELPERS ---
+// =============================================================================
+// SESSION HELPERS (from main branch)
+// =============================================================================
 const ensureValidSession = async () => {
   try {
     const { data: { session }, error } = await supabase.auth.getSession();
@@ -24,7 +24,6 @@
     return session;
   } catch (error) { return null; }
 };
->>>>>>> 52bcbde0
 
 // --- REQUEST WRAPPERS (NO BLOCKING POOL) ---
 
@@ -223,31 +222,58 @@
         finalCreatorId = data?.user?.id;
       }
       const category_id = await this.ensureCategoryByName(form.category);
-      const payload = { ...form, creator_id: finalCreatorId, category_id, status: 'pending_review' };
+      const payload = {
+        creator_id: finalCreatorId,
+        category_id,
+        title: form.title,
+        slug: form.slug,
+        description: form.description,
+        short_description: form.summary || null,
+        image_url: form.imageUrl || null,
+        funding_goal: form.goalAmount,
+        min_investment: Math.max(10, Math.min(1000, Math.floor((form.goalAmount || 1000) / 100))),
+        end_date: form.deadline ? new Date(form.deadline).toISOString() : null,
+        status: 'pending_review',
+        verified: false,
+        created_at: new Date().toISOString(),
+        updated_at: new Date().toISOString()
+      };
       const { data, error } = await supabase.from('campaigns').insert(payload).select('*').single();
       if (error) throw error;
+      
+      // Trigger AI risk analysis (from AI branch)
       try {
         await analyzeCampaignRisk(data.id);
-        console.log('AI risk analysis triggered');
+        console.log('✅ AI risk analysis triggered');
       } catch (err) {
-        console.error('Risk analysis failed:', err.message);
+        console.error('⚠️ Risk analysis failed:', err.message);
       }
+      
       return { success: true, data };
-    } catch (error) { return { success: false, error: error.message }; }
+    } catch (error) { 
+      console.error('💥 Create campaign error:', error);
+      return { success: false, error: error.message };
+    }
   },
 
   async getCampaigns(filters = {}) {
-    let query = supabase.from('campaigns').select('*');
+    let query = supabase.from('campaigns').select('*, categories(*)');
     if (filters.status) query = query.eq('status', filters.status || 'active');
     if (filters.search) query = query.ilike('title', `%${filters.search}%`);
+    query = query.order('created_at', { ascending: false });
     const { data, error } = await withTimeoutPublic(query);
-    if (error) return { data: [], error: error.message };
+    if (error) return { data: campaigns, error: error.message };
     return { data: data || [], count: data?.length || 0 };
   },
 
   async getUserCampaigns(userId) {
+    let uid = userId;
+    if (!uid) {
+      const { data: authData } = await supabase.auth.getUser();
+      uid = authData?.user?.id;
+    }
     const { data, error } = await withTimeout(
-      supabase.from('campaigns').select('*, categories(*)').eq('creator_id', userId)
+      supabase.from('campaigns').select('*, categories(*)').eq('creator_id', uid).order('created_at', { ascending: false })
     );
     if (error) throw error;
     return { success: true, data: data || [] };
@@ -261,6 +287,10 @@
   
   async getMilestones(campaignId) {
     const { data, error } = await supabase.from('milestones').select('*').eq('campaign_id', campaignId).order('order_index');
+    if (error) throw error;
+    return { success: true, data: data || [] };
+  }
+};
     if (error) throw error;
     return { success: true, data: data || [] };
   }
@@ -397,45 +427,35 @@
 };
 
 // =============================================================================
-// ADMIN API (RESTORED)
+// ADMIN API (MERGED - includes both approval AND risk override functions)
 // =============================================================================
 export const adminApi = {
+  // Campaign approval/rejection
   async approveCampaign(campaignId) {
     const { data, error } = await supabase.from('campaigns')
-      .update({ status: 'active', updated_at: new Date().toISOString() })
+      .update({ status: 'active', verified: true, updated_at: new Date().toISOString() })
       .eq('id', campaignId).select().single();
     if (error) return { success: false, error: error.message };
     return { success: true, data };
   },
-<<<<<<< HEAD
-  async rejectCampaign(campaignId, reason = null) {
-    try {
-      const update = { status: 'cancelled', verified: false, updated_at: new Date().toISOString() };
-      if (reason) update.external_links = { review_reason: reason };
-      const { data, error } = await supabase
-        .from('campaigns')
-        .update(update)
-        .eq('id', campaignId)
-        .select('*')
-        .single();
-      if (error) throw error;
-      return { success: true, data };
-    } catch (error) {
-      console.error('💥 Reject campaign error:', error);
-      return { success: false, error: error.message };
-    }
-  },
-
+
+  async rejectCampaign(campaignId, reason) {
+    const { data, error } = await supabase.from('campaigns')
+      .update({ status: 'rejected', updated_at: new Date().toISOString() })
+      .eq('id', campaignId).select().single();
+    if (error) return { success: false, error: error.message };
+    return { success: true, data };
+  },
+
+  // Risk override functions (from AI branch)
   async setManualRiskLevel(campaignId, riskLevel) {
     try {
       console.log('🛡️ Admin: Setting manual risk level:', { campaignId, riskLevel });
       
-      // Validate risk level
       if (!['low', 'medium', 'high'].includes(riskLevel)) {
         throw new Error('Invalid risk level. Must be low, medium, or high');
       }
 
-      // Update campaign with manual risk override
       const { data, error } = await supabase
         .from('campaigns')
         .update({ 
@@ -460,7 +480,6 @@
     try {
       console.log('🛡️ Admin: Clearing manual risk override for campaign:', campaignId);
       
-      // Remove manual override, return to AI analysis
       const { data, error } = await supabase
         .from('campaigns')
         .update({ 
@@ -480,15 +499,4 @@
       return { success: false, error: error.message };
     }
   }
-};
-=======
->>>>>>> 52bcbde0
-
-  async rejectCampaign(campaignId, reason) {
-    const { data, error } = await supabase.from('campaigns')
-      .update({ status: 'rejected', updated_at: new Date().toISOString() })
-      .eq('id', campaignId).select().single();
-    if (error) return { success: false, error: error.message };
-    return { success: true, data };
-  }
 };