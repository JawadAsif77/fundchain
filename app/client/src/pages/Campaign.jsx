--- conflicted
+++ resolved
@@ -58,14 +58,11 @@
           region: data.location || '—',
           minInvest: Number(data.min_investment || 0),
           maxInvest: Number(data.max_investment || (data.funding_goal ? Number(data.funding_goal) : 0)),
-<<<<<<< HEAD
           risk_level: data.risk_level,
           final_risk_score: data.final_risk_score,
           manual_risk_level: data.manual_risk_level,
-          analyzed_at: data.analyzed_at
-=======
+          analyzed_at: data.analyzed_at,
           creatorId: data.creator_id
->>>>>>> 1ba91742
         };
         setCampaign(mapped);
 
@@ -465,14 +462,6 @@
                 )}
 
                 {activeTab === 'updates' && (
-<<<<<<< HEAD
-                  <div className="card">
-                    <h3 className="card-title">Project Updates</h3>
-                    <div className="empty-state">
-                      <h4>No updates yet</h4>
-                      <p>The project creator has not posted any updates. Check back later for news and progress reports.</p>
-                    </div>
-=======
                   <div className="space-y-lg">
                     {/* Post Update Form (Creator Only) */}
                     {isCreator && (
@@ -490,7 +479,6 @@
                       isCreator={isCreator}
                       isAdmin={isAdmin}
                     />
->>>>>>> 1ba91742
                   </div>
                 )}
 
